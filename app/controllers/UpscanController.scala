package controllers

<<<<<<< HEAD
import java.net.URL
import java.time.Instant

import akka.util.ByteString
import javax.inject.Inject
import models.{PreparedUpload, Reference, UploadSettings, UploadedFile}
=======
import java.util.UUID
import javax.inject.Inject

import akka.util.ByteString
import models.{PreparedUpload, Reference, UploadSettings, UploadValues}
>>>>>>> 9ab8f068
import play.api.Logger
import play.api.data.Form
import play.api.data.Forms._
import play.api.http.HttpEntity
import play.api.libs.json.{Json, _}
import play.api.mvc.{Action, RequestHeader, ResponseHeader, Result}
import services.{FileStorageService, NotificationService, PrepareUploadService}
import uk.gov.hmrc.play.bootstrap.controller.BaseController

<<<<<<< HEAD
import scala.concurrent.{ExecutionContext, Future}

class UpscanController @Inject()(
  prepareUploadService: PrepareUploadService,
  storageService: FileStorageService,
  notificationService: NotificationService)(implicit ec: ExecutionContext)
    extends BaseController {
=======
import scala.concurrent.Future
import scala.xml.Node

class UpscanController @Inject()(prepareUploadService: PrepareUploadService, storageService: FileStorageService)
  extends BaseController {

  private val uploadForm: Form[UploadValues] = Form(
    mapping(
      "x-amz-algorithm" -> nonEmptyText,
      "x-amz-credential" -> nonEmptyText,
      "x-amz-date" -> nonEmptyText,
      "policy" -> nonEmptyText,
      "x-amz-signature" -> nonEmptyText,
      "acl" -> nonEmptyText,
      "key" -> nonEmptyText
    )(UploadValues.apply)(UploadValues.unapply)
  )
>>>>>>> 9ab8f068

  def prepareUpload(): Action[JsValue] =
    Action.async(parse.json) { implicit request =>
      withJsonBody[UploadSettings] { (fileUploadDetails: UploadSettings) =>
        Logger.debug(s"Processing request: [$fileUploadDetails].")
        val result: PreparedUpload =
          prepareUploadService.prepareUpload(fileUploadDetails, routes.UpscanController.upload().absoluteURL())
        Future.successful(Ok(Json.toJson(result)))
      }
    }

<<<<<<< HEAD
  def upload() = Action.async(parse.multipartFormData) { implicit request =>
    val result = for {
      key <- request.body.dataParts("key").headOption
      reference = Reference(key)
      file        <- request.body.file("file")
      callbackUrl <- request.body.dataParts("x-amz-meta-callback-url").headOption
    } yield {

      val uploadedFile = UploadedFile(
        callbackUrl     = new URL(callbackUrl),
        reference       = reference,
        downloadUrl     = new URL(buildDownloadUrl(reference = reference)),
        size            = file.ref.file.length(),
        uploadTimestamp = Some(Instant.now())
      )

      storageService.store(file.ref, reference)
      notificationService.sendNotification(uploadedFile).map(_ => Ok)
    }

    result getOrElse Future.successful(
      BadRequest(
        Json.obj("error" -> ("Form does not contain valid file field. Existing fields" + request.body.dataParts.keys))))
=======
  def upload() = Action(parse.multipartFormData) { implicit request =>
    val validatedForm: Either[String, UploadValues] = uploadForm.bindFromRequest().fold(
      formWithErrors => Left(formWithErrors.errors.mkString(", ")),
      formValues => Right(formValues)
    )

    validatedForm match {
      case Right(uploaded) =>
        request.body.file("file") map { uploadFile =>
          storageService.store(uploadFile.ref, Reference(uploaded.key))
          NoContent
        } getOrElse BadRequest(invalidRequestBody(
          "IncorrectNumberOfFilesInPostRequest",
          "POST requires exactly one file upload per request."
        ))
      case Left(errors) =>
        BadRequest(invalidRequestBody("InvalidArgument", errors))
    }
>>>>>>> 9ab8f068
  }

  private def buildDownloadUrl(reference: Reference)(implicit request: RequestHeader) =
    routes.UpscanController.download(reference.value).absoluteURL()

  def download(reference: String) = Action {
    (for {
      source <- storageService.get(Reference(reference))
    } yield {
      Result(
        header = ResponseHeader(200, Map.empty),
        body = HttpEntity.Strict(ByteString(source.body), None)
      )
    }) getOrElse NotFound

  }


  private def invalidRequestBody(code: String, message: String): Node = {
    xml.XML.loadString(s"""<Error>
      <Code>$code</Code>
      <Message>$message</Message>
      <Resource>NoFileReference</Resource>
      <RequestId>${UUID.randomUUID}</RequestId>
    </Error>""")
  }
}<|MERGE_RESOLUTION|>--- conflicted
+++ resolved
@@ -1,19 +1,8 @@
 package controllers
-
-<<<<<<< HEAD
-import java.net.URL
-import java.time.Instant
 
 import akka.util.ByteString
 import javax.inject.Inject
-import models.{PreparedUpload, Reference, UploadSettings, UploadedFile}
-=======
-import java.util.UUID
-import javax.inject.Inject
-
-import akka.util.ByteString
 import models.{PreparedUpload, Reference, UploadSettings, UploadValues}
->>>>>>> 9ab8f068
 import play.api.Logger
 import play.api.data.Form
 import play.api.data.Forms._
@@ -23,33 +12,26 @@
 import services.{FileStorageService, NotificationService, PrepareUploadService}
 import uk.gov.hmrc.play.bootstrap.controller.BaseController
 
-<<<<<<< HEAD
 import scala.concurrent.{ExecutionContext, Future}
+import scala.xml.Node
 
 class UpscanController @Inject()(
   prepareUploadService: PrepareUploadService,
   storageService: FileStorageService,
   notificationService: NotificationService)(implicit ec: ExecutionContext)
     extends BaseController {
-=======
-import scala.concurrent.Future
-import scala.xml.Node
-
-class UpscanController @Inject()(prepareUploadService: PrepareUploadService, storageService: FileStorageService)
-  extends BaseController {
 
   private val uploadForm: Form[UploadValues] = Form(
     mapping(
-      "x-amz-algorithm" -> nonEmptyText,
+      "x-amz-algorithm"  -> nonEmptyText,
       "x-amz-credential" -> nonEmptyText,
-      "x-amz-date" -> nonEmptyText,
-      "policy" -> nonEmptyText,
-      "x-amz-signature" -> nonEmptyText,
-      "acl" -> nonEmptyText,
-      "key" -> nonEmptyText
+      "x-amz-date"       -> nonEmptyText,
+      "policy"           -> nonEmptyText,
+      "x-amz-signature"  -> nonEmptyText,
+      "acl"              -> nonEmptyText,
+      "key"              -> nonEmptyText
     )(UploadValues.apply)(UploadValues.unapply)
   )
->>>>>>> 9ab8f068
 
   def prepareUpload(): Action[JsValue] =
     Action.async(parse.json) { implicit request =>
@@ -61,7 +43,24 @@
       }
     }
 
-<<<<<<< HEAD
+//  val validatedForm: Either[String, UploadValues] = uploadForm.bindFromRequest().fold(
+//    formWithErrors => Left(formWithErrors.errors.mkString(", ")),
+//    formValues => Right(formValues)
+//  )
+//
+//  validatedForm match {
+//    case Right(uploaded) =>
+//      request.body.file("file") map { uploadFile =>
+//        storageService.store(uploadFile.ref, Reference(uploaded.key))
+//        NoContent
+//      } getOrElse BadRequest(invalidRequestBody(
+//        "IncorrectNumberOfFilesInPostRequest",
+//        "POST requires exactly one file upload per request."
+//      ))
+//    case Left(errors) =>
+//      BadRequest(invalidRequestBody("InvalidArgument", errors))
+//  }
+
   def upload() = Action.async(parse.multipartFormData) { implicit request =>
     val result = for {
       key <- request.body.dataParts("key").headOption
@@ -85,26 +84,6 @@
     result getOrElse Future.successful(
       BadRequest(
         Json.obj("error" -> ("Form does not contain valid file field. Existing fields" + request.body.dataParts.keys))))
-=======
-  def upload() = Action(parse.multipartFormData) { implicit request =>
-    val validatedForm: Either[String, UploadValues] = uploadForm.bindFromRequest().fold(
-      formWithErrors => Left(formWithErrors.errors.mkString(", ")),
-      formValues => Right(formValues)
-    )
-
-    validatedForm match {
-      case Right(uploaded) =>
-        request.body.file("file") map { uploadFile =>
-          storageService.store(uploadFile.ref, Reference(uploaded.key))
-          NoContent
-        } getOrElse BadRequest(invalidRequestBody(
-          "IncorrectNumberOfFilesInPostRequest",
-          "POST requires exactly one file upload per request."
-        ))
-      case Left(errors) =>
-        BadRequest(invalidRequestBody("InvalidArgument", errors))
-    }
->>>>>>> 9ab8f068
   }
 
   private def buildDownloadUrl(reference: Reference)(implicit request: RequestHeader) =
@@ -116,19 +95,17 @@
     } yield {
       Result(
         header = ResponseHeader(200, Map.empty),
-        body = HttpEntity.Strict(ByteString(source.body), None)
+        body   = HttpEntity.Strict(ByteString(source.body), None)
       )
     }) getOrElse NotFound
 
   }
 
-
-  private def invalidRequestBody(code: String, message: String): Node = {
+  private def invalidRequestBody(code: String, message: String): Node =
     xml.XML.loadString(s"""<Error>
       <Code>$code</Code>
       <Message>$message</Message>
       <Resource>NoFileReference</Resource>
       <RequestId>${UUID.randomUUID}</RequestId>
     </Error>""")
-  }
 }